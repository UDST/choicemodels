--- conflicted
+++ resolved
@@ -10,13 +10,8 @@
 
 setup(
     name='choicemodels',
-<<<<<<< HEAD
     version='0.2.dev8',
     description='Tools for discrete choice estimation',
-=======
-    version='0.2.1',
-    description='Tools for discrete choice modeling',
->>>>>>> a094679e
     long_description=long_description,
     author='UDST',
     url='https://github.com/udst/choicemodels',
